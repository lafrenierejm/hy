;; Copyright (c) 2013 Paul Tagliamonte <paultag@debian.org>
;; Copyright (c) 2013 Bob Tolbert <bob@tolbert.org>

;; Permission is hereby granted, free of charge, to any person obtaining a
;; copy of this software and associated documentation files (the "Software"),
;; to deal in the Software without restriction, including without limitation
;; the rights to use, copy, modify, merge, publish, distribute, sublicense,
;; and/or sell copies of the Software, and to permit persons to whom the
;; Software is furnished to do so, subject to the following conditions:

;; The above copyright notice and this permission notice shall be included in
;; all copies or substantial portions of the Software.

;; THE SOFTWARE IS PROVIDED "AS IS", WITHOUT WARRANTY OF ANY KIND, EXPRESS OR
;; IMPLIED, INCLUDING BUT NOT LIMITED TO THE WARRANTIES OF MERCHANTABILITY,
;; FITNESS FOR A PARTICULAR PURPOSE AND NONINFRINGEMENT.  IN NO EVENT SHALL
;; THE AUTHORS OR COPYRIGHT HOLDERS BE LIABLE FOR ANY CLAIM, DAMAGES OR OTHER
;; LIABILITY, WHETHER IN AN ACTION OF CONTRACT, TORT OR OTHERWISE, ARISING
;; FROM, OUT OF OR IN CONNECTION WITH THE SOFTWARE OR THE USE OR OTHER
;; DEALINGS IN THE SOFTWARE.

;;;; This contains some of the core Hy functions used
;;;; to make functional programming slightly easier.
;;;;


(import [hy._compat [long-type]]) ; long for python2, int for python3

(defn _numeric-check [x]
  (if (not (numeric? x))
    (raise (TypeError (.format "{0!r} is not a number" x)))))

(defn coll? [coll]
  "Checks whether item is a collection"
  (and (iterable? coll) (not (string? coll))))

(defn cycle [coll]
  "Yield an infinite repetition of the items in coll"
  (setv seen [])
  (for* [x coll]
    (yield x)
    (.append seen x))
  (while seen
    (for* [x seen]
      (yield x))))

(defn dec [n]
  "Decrement n by 1"
  (_numeric-check n)
  (- n 1))

(defn disassemble [tree &optional [codegen false]]
  "Dump the python AST for a given Hy tree to standard output
   If the second argument is true, generate python code instead."
  (import astor)
  (import hy.compiler)

  (fake-source-positions tree)
  (setv compiled (hy.compiler.hy_compile tree (calling-module-name)))
  (print ((if codegen
            astor.codegen.to_source
            astor.dump)
          compiled)))

(defn distinct [coll]
  "Return a generator from the original collection with duplicates
   removed"
  (let [[seen []] [citer (iter coll)]]
    (for* [val citer]
      (if (not_in val seen)
        (do
         (yield val)
         (.append seen val))))))

(defn drop [count coll]
  "Drop `count` elements from `coll` and yield back the rest"
  (let [[citer (iter coll)]]
    (try (for* [i (range count)]
           (next citer))
         (catch [StopIteration]))
    citer))

(defn drop-while [pred coll]
  "Drop all elements of `coll` until `pred` is False"
  (let [[citer (iter coll)]]
    (for* [val citer]
      (if (not (pred val))
        (do (yield val) (break))))
    (for* [val citer]
      (yield val))))

(defn empty? [coll]
  "Return True if `coll` is empty"
  (= 0 (len coll)))

(defn even? [n]
  "Return true if n is an even number"
  (_numeric-check n)
  (= (% n 2) 0))

(defn fake-source-positions [tree]
  "Fake the source positions for a given tree"
  (if (and (iterable? tree) (not (string? tree)))
    (for* [subtree tree]
          (fake-source-positions subtree)))
  (for* [attr '[start-line end-line start-column end-column]]
        (if (not (hasattr tree attr))
          (setattr tree attr 1))))

(defn filter [pred coll]
  "Return all elements from `coll` that pass `pred`"
  (let [[citer (iter coll)]]
    (for* [val citer]
      (if (pred val)
        (yield val)))))

(defn flatten [coll]
  "Return a single flat list expanding all members of coll"
  (if (coll? coll)
    (_flatten coll [])
    (raise (TypeError (.format "{0!r} is not a collection" coll)))))

(defn _flatten [coll result]
  (if (and (iterable? coll) (not (string? coll)))
    (do (for* [b coll]
          (_flatten b result)))
    (.append result coll))
  result)

(defn float? [x]
  "Return True if x is float"
  (isinstance x float))

(import [threading [Lock]])
(setv _gensym_counter 1234)
(setv _gensym_lock (Lock))

(defn gensym [&optional [g "G"]]
  (let [[new_symbol None]]
    (global _gensym_counter)
    (global _gensym_lock)
    (.acquire _gensym_lock)
    (try (do (setv _gensym_counter (inc _gensym_counter))
             (setv new_symbol (HySymbol (.format ":{0}_{1}" g _gensym_counter))))
         (finally (.release _gensym_lock)))
    new_symbol))

(defn calling-module-name [&optional [n 1]]
  "Get the name of the module calling `n` levels up the stack from the
  `calling-module-name` function call (by default, one level up)"
  (import inspect)

  (setv f (get (.stack inspect) (+ n 1) 0))
  (get f.f_globals "__name__"))

(defn first [coll]
  "Return first item from `coll`"
  (get coll 0))

(defn inc [n]
  "Increment n by 1"
  (_numeric-check n)
  (+ n 1))

(defn instance? [klass x]
  (isinstance x klass))

(defn integer [x]
  "Return Hy kind of integer"
  (long-type x))

(defn integer? [x]
  "Return True if x in an integer"
  (isinstance x (, int long-type)))

(defn iterable? [x]
  "Return true if x is iterable"
  (try (do (iter x) true)
       (catch [Exception] false)))

(defn iterate [f x]
  (setv val x)
  (while true
    (yield val)
    (setv val (f val))))

(defn iterator? [x]
  "Return true if x is an iterator"
  (try (= x (iter x))
       (catch [TypeError] false)))

(defn macroexpand [form]
  "Return the full macro expansion of form"
  (import hy.macros)

  (setv name (calling-module-name))
  (hy.macros.macroexpand form name))

(defn macroexpand-1 [form]
  "Return the single step macro expansion of form"
  (import hy.macros)

  (setv name (calling-module-name))
  (hy.macros.macroexpand-1 form name))

(defn neg? [n]
  "Return true if n is < 0"
  (_numeric-check n)
  (< n 0))

(defn none? [x]
  "Return true if x is None"
  (is x None))

(defn nil? [x]
  "Return true if x is nil (None)"
  (is x None))

(defn numeric? [x]
  (import numbers)
  (instance? numbers.Number x))

(defn nth [coll index]
  "Return nth item in collection or sequence, counting from 0"
  (if (not (neg? index))
    (if (iterable? coll)
      (try (get (list (take 1 (drop index coll))) 0)
           (catch [IndexError] None))
      (try (get coll index)
           (catch [IndexError] None)))
    None))

(defn odd? [n]
  "Return true if n is an odd number"
  (_numeric-check n)
  (= (% n 2) 1))

(defn pos? [n]
  "Return true if n is > 0"
  (_numeric_check n)
  (> n 0))

(defn remove [pred coll]
  "Return coll with elements removed that pass `pred`"
  (let [[citer (iter coll)]]
    (for* [val citer]
      (if (not (pred val))
        (yield val)))))

(defn rest [coll]
  "Get all the elements of a coll, except the first."
  (slice coll 1))

(defn repeat [x &optional n]
  "Yield x forever or optionally n times"
  (if (none? n)
    (setv dispatch (fn [] (while true (yield x))))
    (setv dispatch (fn [] (for* [_ (range n)] (yield x)))))
  (dispatch))

(defn repeatedly [func]
  "Yield result of running func repeatedly"
  (while true
    (yield (func))))

(defn second [coll]
  "Return second item from `coll`"
  (get coll 1))

(defn string [x]
  "Cast x as current string implementation"
  (if-python2
   (unicode x)
   (str x)))

(defn string? [x]
  "Return True if x is a string"
  (if-python2
    (isinstance x (, str unicode))
    (isinstance x str)))

(defn take [count coll]
  "Take `count` elements from `coll`, or the whole set if the total
    number of entries in `coll` is less than `count`."
  (let [[citer (iter coll)]]
    (for* [_ (range count)]
      (yield (next citer)))))

(defn take-nth [n coll]
  "Return every nth member of coll
     raises ValueError for (not (pos? n))"
  (if (pos? n)
    (let [[citer (iter coll)] [skip (dec n)]]
      (for* [val citer]
        (yield val)
        (for* [_ (range skip)]
          (next citer))))
    (raise (ValueError "n must be positive"))))

(defn take-while [pred coll]
  "Take all elements while `pred` is true"
  (let [[citer (iter coll)]]
    (for* [val citer]
      (if (pred val)
        (yield val)
        (break)))))

(defn zero? [n]
  "Return true if n is 0"
  (_numeric_check n)
  (= n 0))

<<<<<<< HEAD
(def *exports* '[calling-module-name cycle dec distinct disassemble
                 drop drop-while empty? even? filter first flatten float?
                 gensym inc instance? integer integer? iterable? iterate
                 iterator? macroexpand macroexpand-1 neg? nil? none?
                 nth numeric? odd? pos? remove repeat repeatedly rest
                 second string string? take take-nth take-while zero?])
=======
(def *exports* '[calling-module-name coll? cycle dec distinct
		 disassemble drop drop-while empty? even? filter flatten
		 float? gensym inc instance? integer integer? iterable?
		 iterate iterator? macroexpand macroexpand-1 neg? nil?
		 none?  nth numeric? odd? pos? remove repeat repeatedly
		 second string string? take take-nth take-while zero?])
>>>>>>> 1e793e69
<|MERGE_RESOLUTION|>--- conflicted
+++ resolved
@@ -310,18 +310,10 @@
   (_numeric_check n)
   (= n 0))
 
-<<<<<<< HEAD
-(def *exports* '[calling-module-name cycle dec distinct disassemble
-                 drop drop-while empty? even? filter first flatten float?
-                 gensym inc instance? integer integer? iterable? iterate
-                 iterator? macroexpand macroexpand-1 neg? nil? none?
-                 nth numeric? odd? pos? remove repeat repeatedly rest
-                 second string string? take take-nth take-while zero?])
-=======
 (def *exports* '[calling-module-name coll? cycle dec distinct
 		 disassemble drop drop-while empty? even? filter flatten
 		 float? gensym inc instance? integer integer? iterable?
 		 iterate iterator? macroexpand macroexpand-1 neg? nil?
 		 none?  nth numeric? odd? pos? remove repeat repeatedly
-		 second string string? take take-nth take-while zero?])
->>>>>>> 1e793e69
+		 second string string? take take-nth take-while zero?
+         first rest])