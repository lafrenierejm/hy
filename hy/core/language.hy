;; Copyright (c) 2013 Paul Tagliamonte <paultag@debian.org>
;; Copyright (c) 2013 Bob Tolbert <bob@tolbert.org>

;; Permission is hereby granted, free of charge, to any person obtaining a
;; copy of this software and associated documentation files (the "Software"),
;; to deal in the Software without restriction, including without limitation
;; the rights to use, copy, modify, merge, publish, distribute, sublicense,
;; and/or sell copies of the Software, and to permit persons to whom the
;; Software is furnished to do so, subject to the following conditions:

;; The above copyright notice and this permission notice shall be included in
;; all copies or substantial portions of the Software.

;; THE SOFTWARE IS PROVIDED "AS IS", WITHOUT WARRANTY OF ANY KIND, EXPRESS OR
;; IMPLIED, INCLUDING BUT NOT LIMITED TO THE WARRANTIES OF MERCHANTABILITY,
;; FITNESS FOR A PARTICULAR PURPOSE AND NONINFRINGEMENT.  IN NO EVENT SHALL
;; THE AUTHORS OR COPYRIGHT HOLDERS BE LIABLE FOR ANY CLAIM, DAMAGES OR OTHER
;; LIABILITY, WHETHER IN AN ACTION OF CONTRACT, TORT OR OTHERWISE, ARISING
;; FROM, OUT OF OR IN CONNECTION WITH THE SOFTWARE OR THE USE OR OTHER
;; DEALINGS IN THE SOFTWARE.

;;;; This contains some of the core Hy functions used
;;;; to make functional programming slightly easier.
;;;;

(import itertools)
(import functools)
(import collections)
(import [fractions [Fraction :as fraction]])
(import operator)  ; shadow not available yet
(import sys)
(if-python2
  (import [StringIO [StringIO]])
  (import [io [StringIO]]))
(import [hy._compat [long-type]]) ; long for python2, int for python3
(import [hy.models.cons [HyCons]]
        [hy.models.symbol [HySymbol]]
        [hy.models.keyword [HyKeyword *keyword-prefix*]])
(import [hy.lex [LexException PrematureEndOfInput tokenize]])

(defn _numeric-check [x]
  (if (not (numeric? x))
    (raise (TypeError (.format "{0!r} is not a number" x)))))

(defn butlast [coll]
  "Returns coll except of last element."
  (drop-last 1 coll))

(defn coll? [coll]
  "Checks whether item is a collection"
  (and (iterable? coll) (not (string? coll))))

(defn cons [a b]
  "Return a fresh cons cell with car = a and cdr = b"
  (HyCons a b))

(defn cons? [c]
  "Check whether c can be used as a cons object"
  (instance? HyCons c))

(defn keyword? [k]
  "Check whether k is a keyword"
  (and (instance? (type :foo) k)
       (.startswith k (get :foo 0))))

(defn dec [n]
  "Decrement n by 1"
  (_numeric-check n)
  (- n 1))

(defn disassemble [tree &optional [codegen false]]
  "Return the python AST for a quoted Hy tree as a string.
   If the second argument is true, generate python code instead."
  (import astor)
  (import hy.compiler)

  (fake-source-positions tree)
  (setv compiled (hy.compiler.hy_compile tree (calling-module-name)))
  ((if codegen
            astor.codegen.to_source
            astor.dump)
          compiled))

(defn distinct [coll]
  "Return a generator from the original collection with duplicates
   removed"
  (let [seen (set)
        citer (iter coll)]
  (for* [val citer]
    (if (not_in val seen)
      (do
       (yield val)
       (.add seen val))))))

(if-python2
 (def
   remove itertools.ifilterfalse
   zip-longest itertools.izip_longest
   ;; not builtin in Python3
   reduce reduce
   ;; hy is more like Python3
   filter itertools.ifilter
   input raw_input
   map itertools.imap
   range xrange
   zip itertools.izip)
 (def
   remove itertools.filterfalse
   zip-longest itertools.zip_longest
   ;; was builtin in Python2
   reduce functools.reduce
   ;; Someone can import these directly from `hy.core.language`;
   ;; we'll make some duplicates.
   filter filter
   input input
   map map
   range range
   zip zip))

;; infinite iterators
(def
  count itertools.count
  cycle itertools.cycle
  repeat itertools.repeat)

;; shortest-terminating iterators
(def
  *map itertools.starmap
  chain itertools.chain
  compress itertools.compress
  drop-while itertools.dropwhile
  group-by itertools.groupby
  islice itertools.islice
  take-while itertools.takewhile
  tee itertools.tee)

;; combinatoric iterators
(def
  combinations itertools.combinations
  multicombinations itertools.combinations_with_replacement
  permutations itertools.permutations
  product itertools.product)

;; also from itertools, but not in Python2, and without func option until 3.3
(defn accumulate [iterable &optional [func operator.add]]
  "accumulate(iterable[, func]) --> accumulate object

   Return series of accumulated sums (or other binary function results)."
  (setv it (iter iterable)
        total (next it))
  (yield total)
  (for* [element it]
    (setv total (func total element))
    (yield total)))

(defn drop [count coll]
  "Drop `count` elements from `coll` and yield back the rest"
  (islice coll count nil))

(defn drop-last [n coll]
  "Return a sequence of all but the last n elements in coll."
  (let [iters (tee coll)]
    (map first (apply zip [(get iters 0)
                           (drop n (get iters 1))]))))

(defn empty? [coll]
  "Return True if `coll` is empty"
  (= 0 (len coll)))

(defn even? [n]
  "Return true if n is an even number"
  (_numeric-check n)
  (= (% n 2) 0))

(defn every? [pred coll]
  "Return true if (pred x) is logical true for every x in coll, else false"
  (all (map pred coll)))

(defn fake-source-positions [tree]
  "Fake the source positions for a given tree"
  (if (coll? tree)
    (for* [subtree tree]
          (fake-source-positions subtree)))
  (for* [attr '[start-line end-line start-column end-column]]
        (if (not (hasattr tree attr))
          (setattr tree attr 1))))

(defn flatten [coll]
  "Return a single flat list expanding all members of coll"
  (if (coll? coll)
    (_flatten coll [])
    (raise (TypeError (.format "{0!r} is not a collection" coll)))))

(defn _flatten [coll result]
  (if (coll? coll)
    (do (for* [b coll]
          (_flatten b result)))
    (.append result coll))
  result)

(defn float? [x]
  "Return True if x is float"
  (isinstance x float))

(defn symbol? [s]
  "Check whether s is a symbol"
  (instance? HySymbol s))

(import [threading [Lock]])
(setv _gensym_counter 1234)
(setv _gensym_lock (Lock))

(defn gensym [&optional [g "G"]]
  (let [new_symbol None]
    (global _gensym_counter)
    (global _gensym_lock)
    (.acquire _gensym_lock)
    (try (do (setv _gensym_counter (inc _gensym_counter))
             (setv new_symbol (HySymbol (.format ":{0}_{1}" g _gensym_counter))))
         (finally (.release _gensym_lock)))
    new_symbol))

(defn calling-module-name [&optional [n 1]]
  "Get the name of the module calling `n` levels up the stack from the
  `calling-module-name` function call (by default, one level up)"
  (import inspect)

  (setv f (get (.stack inspect) (+ n 1) 0))
  (get f.f_globals "__name__"))

(defn first [coll]
  "Return first item from `coll`"
  (next (iter coll) nil))

(defn identity [x]
  "Returns the argument unchanged"
  x)

(defn inc [n]
  "Increment n by 1"
  (_numeric-check n)
  (+ n 1))

(defn instance? [klass x]
  (isinstance x klass))

(defn integer [x]
  "Return Hy kind of integer"
  (long-type x))

(defn integer? [x]
  "Return True if x in an integer"
  (isinstance x (, int long-type)))

(defn integer-char? [x]
  "Return True if char `x` parses as an integer"
  (try
    (integer? (int x))
    (except [e ValueError] False)
    (except [e TypeError] False)))

(defn interleave [&rest seqs]
  "Return an iterable of the first item in each of seqs, then the second etc."
  (chain.from-iterable (apply zip seqs)))

(defn interpose [item seq]
  "Return an iterable of the elements of seq separated by item"
  (drop 1 (interleave (repeat item) seq)))

(defn iterable? [x]
  "Return true if x is iterable"
  (isinstance x collections.Iterable))

(defn iterate [f x]
  (setv val x)
  (while true
    (yield val)
    (setv val (f val))))

(defn iterator? [x]
  "Return true if x is an iterator"
  (isinstance x collections.Iterator))

(defn last [coll]
  "Return last item from `coll`"
  (get (tuple coll) -1))

(defn list* [hd &rest tl]
  "Return a dotted list construed from the elements of the argument"
  (if (not tl)
    hd
    (cons hd (apply list* tl))))

(defn macroexpand [form]
  "Return the full macro expansion of form"
  (import hy.macros)

  (setv name (calling-module-name))
  (hy.macros.macroexpand form name))

(defn macroexpand-1 [form]
  "Return the single step macro expansion of form"
  (import hy.macros)

  (setv name (calling-module-name))
  (hy.macros.macroexpand-1 form name))

(defn merge-with [f &rest maps]
  "Returns a map that consists of the rest of the maps joined onto
   the first. If a key occurs in more than one map, the mapping(s)
   from the latter (left-to-right) will be combined with the mapping in
   the result by calling (f val-in-result val-in-latter)."
  (if (any maps)
    (let [merge-entry (fn [m e]
                        (let [k (get e 0)
                              v (get e 1)]
                        (if (in k m)
                          (assoc m k (f (get m k) v))
                          (assoc m k v)))
          m)
      merge2 (fn [m1 m2]
               (reduce merge-entry (.items m2) (or m1 {})))]
    (reduce merge2 maps))))

(defn neg? [n]
  "Return true if n is < 0"
  (_numeric-check n)
  (< n 0))

(defn none? [x]
  "Return true if x is None"
  (is x None))

(defn nil? [x]
  "Return true if x is nil (None)"
  (is x None))

(defn numeric? [x]
  (import numbers)
  (instance? numbers.Number x))

(defn nth [coll n &optional [default nil]]
  "Return nth item in collection or sequence, counting from 0.
   Return nil if out of bounds unless specified otherwise."
  (next (drop n coll) default))

(defn odd? [n]
  "Return true if n is an odd number"
  (_numeric-check n)
  (= (% n 2) 1))

(def -sentinel (object))
(defn partition [coll &optional [n 2] step [fillvalue -sentinel]]
  "Chunks coll into n-tuples (pairs by default). The remainder, if any, is not
   included unless a fillvalue is specified. The step defaults to n, but can be
   more to skip elements, or less for a sliding window with overlap."
  (setv
   step (or step n)
   slices (genexpr (itertools.islice coll start nil step) [start (range n)]))
  (if (is fillvalue -sentinel)
    (apply zip slices)
    (apply zip-longest slices {"fillvalue" fillvalue})))

(defn pos? [n]
  "Return true if n is > 0"
  (_numeric_check n)
  (> n 0))

(defn rest [coll]
  "Get all the elements of a coll, except the first."
  (drop 1 coll))

(defn repeatedly [func]
  "Yield result of running func repeatedly"
  (while true
    (yield (func))))

(defn second [coll]
  "Return second item from `coll`"
  (nth coll 1))

(defn some [pred coll]
  "Return the first logical true value of (pred x) for any x in coll, else nil"
  (first (filter nil (map pred coll))))

(defn string [x]
  "Cast x as current string implementation"
  (if-python2
   (unicode x)
   (str x)))

(defn string? [x]
  "Return True if x is a string"
  (if-python2
    (isinstance x (, str unicode))
    (isinstance x str)))

(defn take [count coll]
  "Take `count` elements from `coll`, or the whole set if the total
    number of entries in `coll` is less than `count`."
  (islice coll nil count))

(defn take-nth [n coll]
  "Return every nth member of coll
     raises ValueError for (not (pos? n))"
  (if (pos? n)
    (let [citer (iter coll)
          skip (dec n)]
    (for* [val citer]
      (yield val)
      (for* [_ (range skip)]
        (next citer))))
  (raise (ValueError "n must be positive"))))

(defn zero? [n]
  "Return true if n is 0"
  (_numeric_check n)
  (= n 0))

(defn read [&optional [from-file sys.stdin]
                      [eof ""]]
  "Read from input and returns a tokenized string.
   Can take a given input buffer to read from"
  (def buff "")
  (while true
    (def inn (str (.read from-file 1)))
    (if (= inn eof)
      (raise (EOFError "Reached end of file" )))
    (setv buff (+ buff inn))
    (try
      (def parsed (first (tokenize buff)))
      (except [e [LexException PrematureEndOfInput IndexError]])
      (else (if parsed (break)))))
    parsed)

(defn read-str [input]
  "Reads and tokenizes first line of input"
  (read :from-file (StringIO input)))

(defn hyify [text]
  "Convert text to match hy identifier"
  (.replace (string text) "_" "-"))

(defn keyword [value]
  "Create a keyword from the given value. Strings numbers and even objects
  with the __name__ magic will work"
  (if (and (string? value) (value.startswith *keyword-prefix*))
    (hyify value)
    (if (string? value)
      (HyKeyword (+ ":" (hyify value)))
      (try
        (hyify (.__name__ value))
        (except [] (HyKeyword (+ ":" (string value))))))))

(defn name [value]
  "Convert the given value to a string. Keyword special character will be stripped.
  String will be used as is. Even objects with the __name__ magic will work"
  (if (and (string? value) (value.startswith *keyword-prefix*))
    (hyify (cut value 2))
    (if (string? value)
      (hyify value)
      (try
        (hyify (. value __name__))
        (except [] (string value))))))

(defn xor [a b]
  "Perform exclusive or between two parameters"
  (or (and a (not b))
      (and b (not a))))

(def *exports*
<<<<<<< HEAD
  '[butlast calling-module-name coll? cons cons? cycle dec distinct disassemble
    drop drop-last drop-while empty? even? every? first filter filterfalse
    flatten float? fraction gensym identity inc input instance? integer integer?
    integer-char? interleave interpose iterable? iterate iterator? keyword
    keyword? last list* macroexpand macroexpand-1 map merge-with name neg? nil?
    none? nth numeric? odd? partition pos? range read read-str remove repeat
    repeatedly rest reduce second some string string? symbol? take take-nth
    take-while xor zero? zip zip_longest zipwith])
=======
  '[*map accumulate butlast calling-module-name chain coll? combinations
    compress cons cons? count cycle dec distinct disassemble drop drop-last
    drop-while empty? even? every? first filter flatten float? fraction gensym
    group-by identity inc input instance? integer integer? integer-char?
    interleave interpose islice iterable? iterate iterator? keyword keyword?
    last list* macroexpand macroexpand-1 map merge-with multicombinations name
    neg? nil? none? nth numeric? odd? partition permutations pos? product range
    read read-str remove repeat repeatedly rest reduce second some string
    string? symbol? take take-nth take-while tee zero? zip zip-longest])
>>>>>>> 7904632b
<|MERGE_RESOLUTION|>--- conflicted
+++ resolved
@@ -469,16 +469,6 @@
       (and b (not a))))
 
 (def *exports*
-<<<<<<< HEAD
-  '[butlast calling-module-name coll? cons cons? cycle dec distinct disassemble
-    drop drop-last drop-while empty? even? every? first filter filterfalse
-    flatten float? fraction gensym identity inc input instance? integer integer?
-    integer-char? interleave interpose iterable? iterate iterator? keyword
-    keyword? last list* macroexpand macroexpand-1 map merge-with name neg? nil?
-    none? nth numeric? odd? partition pos? range read read-str remove repeat
-    repeatedly rest reduce second some string string? symbol? take take-nth
-    take-while xor zero? zip zip_longest zipwith])
-=======
   '[*map accumulate butlast calling-module-name chain coll? combinations
     compress cons cons? count cycle dec distinct disassemble drop drop-last
     drop-while empty? even? every? first filter flatten float? fraction gensym
@@ -487,5 +477,4 @@
     last list* macroexpand macroexpand-1 map merge-with multicombinations name
     neg? nil? none? nth numeric? odd? partition permutations pos? product range
     read read-str remove repeat repeatedly rest reduce second some string
-    string? symbol? take take-nth take-while tee zero? zip zip-longest])
->>>>>>> 7904632b
+    string? symbol? take take-nth take-while xor tee zero? zip zip-longest])