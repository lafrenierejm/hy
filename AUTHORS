--- conflicted
+++ resolved
@@ -51,11 +51,6 @@
 * Ian Denhardt <ian@zenhack.net>
 * Ruslan Prokopiev <bismigalis@gmail.com>
 * Alexander Artemenko <svetlyak.40wt@gmail.com>
-<<<<<<< HEAD
 * Ed Singleton <singletoned@gmail.com>
 * Kevin Yap <me@kevinyap.ca>
-=======
-* Ed Singleton <ed.singleton@thisisglobal.com>
-* Kevin Yap <me@kevinyap.ca>
-* Matthías Páll Gissurarson <mpg@mpg.is>
->>>>>>> f64df2ba
+* Matthías Páll Gissurarson <mpg@mpg.is>