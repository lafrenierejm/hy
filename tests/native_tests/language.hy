--- conflicted
+++ resolved
@@ -1043,7 +1043,6 @@
   (assert (= :foo "\ufdd0:foo"))
   (assert (= `:foo "\ufdd0:foo")))
 
-<<<<<<< HEAD
 (defn test-only-parse-lambda-list-in-defn []
   "NATIVE: test lambda lists are only parsed in defn"
   (try
@@ -1057,11 +1056,11 @@
     (import [StringIO [StringIO]])
     (import [io [StringIO]]))
   (import [hy.models.expression [HyExpression]])
- 
+
   (def stdin-buffer (StringIO "(+ 2 2)\n(- 2 2)"))
   (assert (= (eval (read stdin-buffer)) 4))
   (assert (isinstance (read stdin-buffer) HyExpression))
-  
+
   "Multiline test"
   (def stdin-buffer (StringIO "(\n+\n41\n1\n)\n(-\n2\n1\n)"))
   (assert (= (eval (read stdin-buffer)) 42))
@@ -1070,12 +1069,11 @@
   "EOF test"
   (def stdin-buffer (StringIO "(+ 2 2)"))
   (read stdin-buffer)
-  (try 
+  (try
     (read stdin-buffer)
     (catch [e Exception]
       (assert (isinstance e EOFError)))))
 
-=======
 (defn test-keyword-creation []
   "NATIVE: Test keyword creation"
   (assert (= (keyword "foo") :foo))
@@ -1100,5 +1098,4 @@
   (assert (= (name 1.0) "1.0"))
   (assert (= (name :foo) "foo"))
   (assert (= (name :foo_bar) "foo-bar"))
-  (assert (= (name test-name-conversion) "test-name-conversion")))
->>>>>>> c1b83c02
+  (assert (= (name test-name-conversion) "test-name-conversion")))